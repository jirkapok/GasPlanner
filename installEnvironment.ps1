# Install script to install development tools using cocholatey

# NodeJs
choco install nvm -y
nvm install -lts
nvm use -lts

# Visual Studio Code
choco install vscode -y
# Optional
# code --install-extension ms-vscode.powershell
<<<<<<< HEAD
npm install -g @angular/cli@10.2
npm install -g typescript@4.0.5
=======
npm install -g @angular/cli
npm install -g typescript
>>>>>>> 235e503b

# NPM Packages
.\build.ps1<|MERGE_RESOLUTION|>--- conflicted
+++ resolved
@@ -9,13 +9,8 @@
 choco install vscode -y
 # Optional
 # code --install-extension ms-vscode.powershell
-<<<<<<< HEAD
-npm install -g @angular/cli@10.2
-npm install -g typescript@4.0.5
-=======
 npm install -g @angular/cli
 npm install -g typescript
->>>>>>> 235e503b
 
 # NPM Packages
 .\build.ps1