--- conflicted
+++ resolved
@@ -13,30 +13,6 @@
   },
   "private": true,
   "dependencies": {
-<<<<<<< HEAD
-    "@angular/animations": "10.2.2",
-    "@angular/common": "10.2.2",
-    "@angular/compiler": "10.2.2",
-    "@angular/core": "10.2.2",
-    "@angular/forms": "10.2.2",
-    "@angular/http": "7.2.15",
-    "@angular/localize": "^10.2.2",
-    "@angular/platform-browser": "10.2.2",
-    "@angular/platform-browser-dynamic": "10.2.2",
-    "@angular/router": "10.2.2",
-    "@fortawesome/angular-fontawesome": "^0.5.0",
-    "@fortawesome/fontawesome-svg-core": "^1.2.32",
-    "@fortawesome/free-regular-svg-icons": "^5.15.1",
-    "@fortawesome/free-solid-svg-icons": "^5.15.1",
-    "@ng-bootstrap/ng-bootstrap": "^5.3.1",
-    "bootstrap": "^4.5.3",
-    "core-js": "^3.6.5",
-    "jquery": "^3.5.1",
-    "ngx-custom-validators": "^9.1.0",
-    "plotly.js-dist": "^1.57.1",
-    "popper.js": "^1.16.1",
-    "rxjs": "^6.6.3",
-=======
     "@angular/animations": "11.0.2",
     "@angular/common": "11.0.2",
     "@angular/compiler": "11.0.2",
@@ -58,24 +34,11 @@
     "plotly.js": "^1.57.1",
     "popper.js": "^1.16.1",
     "rxjs": "^6.5.4",
->>>>>>> 235e503b
     "scuba-physics": "file:dist/scuba-physics",
     "tslib": "^2.0.0",
     "zone.js": "~0.10.2"
   },
   "devDependencies": {
-<<<<<<< HEAD
-    "@angular-devkit/build-angular": "~0.1002.0",
-    "@angular-devkit/build-ng-packagr": "~0.1002.0",
-    "@angular/cli": "^10.2.0",
-    "@angular/compiler-cli": "10.2.2",
-    "@angular/language-service": "10.2.2",
-    "@types/jasmine": "^3.6.1",
-    "@types/jasminewd2": "^2.0.8",
-    "@types/node": "^12.19.3",
-    "codelyzer": "^5.1.2",
-    "jasmine-core": "~3.5.0",
-=======
     "@angular-devkit/build-angular": "^0.1100.2",
     "@angular/cli": "^11.0.2",
     "@angular/compiler-cli": "11.0.2",
@@ -85,30 +48,21 @@
     "@types/node": "^12.11.1",
     "codelyzer": "^6.0.0",
     "jasmine-core": "~3.6.0",
->>>>>>> 235e503b
     "jasmine-spec-reporter": "~5.0.0",
     "karma": "~5.0.0",
     "karma-chrome-launcher": "~3.1.0",
     "karma-coverage-istanbul-reporter": "~3.0.2",
     "karma-jasmine": "~4.0.0",
-<<<<<<< HEAD
-    "karma-jasmine-html-reporter": "^1.5.4",
-    "ng-packagr": "^10.1.0",
-=======
     "karma-jasmine-html-reporter": "^1.5.0",
     "ng-packagr": "^11.0.0",
->>>>>>> 235e503b
     "protractor": "~7.0.0",
     "ts-node": "~8.5.4",
     "tslint": "~6.1.0",
     "typescript": "^4.0.5"
-<<<<<<< HEAD
-=======
   },
   "browser": {
     "fs": false,
     "os": false,
     "path": false
->>>>>>> 235e503b
   }
 }