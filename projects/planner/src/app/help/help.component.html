--- conflicted
+++ resolved
@@ -40,11 +40,7 @@
     <div class="col-sm-12 col-md-12 col-lg-7 col-xl-8 col-xxl-6 mt-3">
       <div class="card shadow-sm">
         <div class="card-body">
-<<<<<<< HEAD
-          <ngx-md [path]="path" ></ngx-md>
-=======
           <ngx-md [path]="path" [sanitizeHtml]="false" (loaded)="scrollToAnchor()"></ngx-md>
->>>>>>> 011d095f
         </div>
       </div>
     </div>
